// @ts-nocheck

import React, { useEffect, useState } from 'react';
import { useTheme } from '@chakra-ui/react'
import PageContainer from './containers/PageContainer';
import Header from './Header';
import RightSidebar from './RightSidebar';
import LeftSidebar from './LeftSidebar';
import EmbeddingsContainer from './EmbeddingsViewer/EmbeddingsContainer';
<<<<<<< HEAD
import distinctColors from 'distinct-colors'
import chroma from "chroma-js" // nothing to do with us! 
// import testDataArray from './testData';
=======
>>>>>>> 8a4f8e49

function getEmbeddings(cb) {
  fetch(`/graphql`, {
    method: "POST",
    headers: {
      "Content-Type": "application/json",
    },
    body: JSON.stringify({
      query: `query fetchAllEmbeddings {
        embeddings {
          data
        }
      }`,
    }),
  })
    .then(res => res.json())
    .then(res => cb(res.data.embeddings.data))
    .catch(console.error)
}

// first we want to find the unique values in our metadata
// and create sets of them
var generateMetadataSets = function(testData) {
  var metadataSets = {}
  testData.forEach(data => {
    // metadata stored in the third place in the array
    for (const [k, v] of Object.entries(data[2])) {
      if (metadataSets[k] === undefined) {
        metadataSets[k] = new Set()
      } 
      metadataSets[k].add(v)
    }
  })
  return metadataSets
}

let colorsOpts = distinctColors({"count": 20})
let colorsUsed = []

// then we want to build a multi-layered object that we will
// use to render the left sidebar
// currently this is opinionated as classes -> types
var generateLeftSidebarObject = function(metadataSets) {
  // right now the ordering of these is very sensitive to the
  // order of the colors passed to scatterplot in scatterplot.tsx
  var classTypeDict = []
  var classOptions = metadataSets['class']
  var typeOptions = metadataSets['type']
  classOptions.forEach(option => {
    var color = colorsOpts.shift()?.hex()
    console.log('color', color)
    colorsUsed.push(color)

    classTypeDict.push({
      'class': option,
      title: option, 
      'subtypes': [],
      visible: true,
      color: color
    })
  })
  classTypeDict.forEach(cClass => {
    typeOptions.forEach(option => {
      cClass.subtypes.push({
        'type': option,
        title: option, 
        visible: true,
        color: cClass.color
      })
    })
  })
  return classTypeDict
}

// then we take the data format that were given by the server for points
// and get it into the format that we can pass to regl-scatterplot
var dataToPlotter = function(testData, classTypeDict) {
  var dataToPlot = []
  testData.forEach(data => {
    // x is in pos 0, and y in pos 1
    // pos3 is opacity (0-1), pos4 is class (int)
    // color map for the classes are set in scatterplot
    var objectIndex = classTypeDict.findIndex((t, index)=>t.title === data[2]['class']);
    dataToPlot.push([data[0], data[1], 1, objectIndex])
  })
  return dataToPlot
}

function Embeddings() {
  const theme = useTheme();

  console.log('colorsUsed', colorsUsed)

  let [serverData, setServerData] = useState<any>([]);
  let [points, setPoints] = useState<any>(null);
  let [toolSelected, setToolSelected] = useState<any>('cursor');
  let [cursor, setCursor] = useState('grab');
  let [selectedPoints, setSelectedPoints] = useState([]) // callback from regl-scatterplot
  let [unselectedPoints, setUnselectedPoints] = useState([]) // passed down to regl-scatterplot
  let [classDict, setClassDict] = useState(undefined) // object that renders the left sidebar

  // set up data onload
  useEffect(() => {
    getEmbeddings(data => {
      var dataFromServer = JSON.parse(data)
      var metadataSets = generateMetadataSets(dataFromServer)
      var classTypeDict = generateLeftSidebarObject(metadataSets)
      var dataToPlot = dataToPlotter(dataFromServer, classTypeDict)
      setClassDict(classTypeDict)
      setPoints(dataToPlot)
      setServerData(dataFromServer)
    } )
  }, []);

  // Callback functions that are fired by regl-scatterplot
  const selectHandler = ({ points: selectedPoints }) => {
    setUnselectedPoints([])
    setSelectedPoints(selectedPoints)
  };
  const deselectHandler = () => {
    console.log('deselected points')
  };

  // Topbar functions passed down
  function moveClicked() {
    setToolSelected('cursor')
    setCursor('grab')
  }
  function lassoClicked() {
    setToolSelected('lasso')
    setCursor('crosshair')
  }

  // Left sidebar functions passed down
  // - these trigger the classes to be hidden or shown
  function classClicked(returnObject: string): void { 
    var objectIndex = classDict.findIndex((t, index)=>t.title == returnObject.text);
    var currentVisibility = classDict[objectIndex].visible
    classDict[objectIndex].visible = !currentVisibility
    classDict[objectIndex].subtypes.forEach((subtype) => subtype.visible = !currentVisibility)
    setClassDict([...classDict])
  }
  function typeClicked(returnObject: string): void { 
    var objectIndex = classDict.findIndex((t, index)=>t.title === returnObject.classTitle);
    var subTypeIndex = classDict[objectIndex].subtypes.findIndex((subtype) => subtype.title === returnObject.text)
    var currentVisibility = classDict[objectIndex].subtypes[subTypeIndex].visible
    classDict[objectIndex].subtypes[subTypeIndex].visible = !currentVisibility
    setClassDict([...classDict])
  }

  // Right sidebar functions passed down
  function clearSelected(points) {
    if (points !== undefined) {
      setUnselectedPoints(points)
    } else {
      setUnselectedPoints(selectedPoints)
    }
  }
  function tagSelected() {
    console.log('tagSelected')
  }

  return (
    <div>
      <PageContainer>
        <Header
          toolSelected={toolSelected}
          moveClicked={moveClicked}
          lassoClicked={lassoClicked}>
        </Header>
        <LeftSidebar 
          classDict={classDict} 
          classClicked={classClicked} 
          typeClicked={typeClicked}>
        </LeftSidebar>
        <EmbeddingsContainer 
          points={points} 
          toolSelected={toolSelected}
          selectHandler={selectHandler}
          deselectHandler={deselectHandler}
          unselectedPoints={unselectedPoints}
          cursor={cursor}
          colors={colorsUsed}
          ></EmbeddingsContainer>
        <RightSidebar 
          selectedPoints={selectedPoints}
          clearSelected={clearSelected}
          tagSelected={tagSelected}
          serverData={serverData}
        ></RightSidebar>
      </PageContainer>
    </div>
  );
}

export default Embeddings;<|MERGE_RESOLUTION|>--- conflicted
+++ resolved
@@ -7,12 +7,9 @@
 import RightSidebar from './RightSidebar';
 import LeftSidebar from './LeftSidebar';
 import EmbeddingsContainer from './EmbeddingsViewer/EmbeddingsContainer';
-<<<<<<< HEAD
 import distinctColors from 'distinct-colors'
 import chroma from "chroma-js" // nothing to do with us! 
 // import testDataArray from './testData';
-=======
->>>>>>> 8a4f8e49
 
 function getEmbeddings(cb) {
   fetch(`/graphql`, {
@@ -61,9 +58,9 @@
   var classTypeDict = []
   var classOptions = metadataSets['class']
   var typeOptions = metadataSets['type']
+  var i = 0;
   classOptions.forEach(option => {
-    var color = colorsOpts.shift()?.hex()
-    console.log('color', color)
+    var color = colorsOpts[i].hex()
     colorsUsed.push(color)
 
     classTypeDict.push({
@@ -73,6 +70,8 @@
       visible: true,
       color: color
     })
+
+    i++
   })
   classTypeDict.forEach(cClass => {
     typeOptions.forEach(option => {
@@ -104,8 +103,6 @@
 function Embeddings() {
   const theme = useTheme();
 
-  console.log('colorsUsed', colorsUsed)
-
   let [serverData, setServerData] = useState<any>([]);
   let [points, setPoints] = useState<any>(null);
   let [toolSelected, setToolSelected] = useState<any>('cursor');
@@ -113,6 +110,7 @@
   let [selectedPoints, setSelectedPoints] = useState([]) // callback from regl-scatterplot
   let [unselectedPoints, setUnselectedPoints] = useState([]) // passed down to regl-scatterplot
   let [classDict, setClassDict] = useState(undefined) // object that renders the left sidebar
+  let [colorsUsed, setColorsUsed] = useState([])
 
   // set up data onload
   useEffect(() => {
@@ -120,6 +118,7 @@
       var dataFromServer = JSON.parse(data)
       var metadataSets = generateMetadataSets(dataFromServer)
       var classTypeDict = generateLeftSidebarObject(metadataSets)
+      setColorsUsed(colorsOpts.slice(0,classTypeDict.length).map(color => color.hex()))
       var dataToPlot = dataToPlotter(dataFromServer, classTypeDict)
       setClassDict(classTypeDict)
       setPoints(dataToPlot)
