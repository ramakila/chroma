[project]
name = "chromadb"
dynamic = ["version"]

authors = [
  { name="Jeff Huber", email="jeff@trychroma.com" },
  { name="Anton Troynikov", email="anton@trychroma.com" }
]
description = "Chroma."
readme = "README.md"
requires-python = ">=3.7"
classifiers = [
    "Programming Language :: Python :: 3",
    "License :: OSI Approved :: Apache Software License",
    "Operating System :: OS Independent",
]
dependencies = [
  'pandas >= 1.3',
  'requests >= 2.28',
  'pydantic >= 1.9',
  'hnswlib >= 0.7',
  'clickhouse_connect >= 0.5.7',
  'duckdb >= 0.7.1',
  'fastapi >= 0.85.1',
  'uvicorn[standard] >= 0.18.3',
  'numpy >= 1.21.6',
  'posthog >= 2.4.0',
<<<<<<< HEAD
  'typing_extensions >= 4.5.0',
  'pulsar-client>=3.1.0'
=======
  'onnxruntime >= 1.14.1',
  'tokenizers >= 0.13.2',
  'tqdm >= 4.65.0',
  'typing_extensions >= 4.5.0',
  'overrides >= 7.3.1',
>>>>>>> 0231b9bd
]

[tool.black]
line-length = 88
required-version = "23.3.0" # Black will refuse to run if it's not this version.
target-version = ['py36', 'py37', 'py38', 'py39', 'py310']

[tool.pytest.ini_options]
pythonpath = ["."]

[project.urls]
"Homepage" = "https://github.com/chroma-core/chroma"
"Bug Tracker" = "https://github.com/chroma-core/chroma/issues"

[build-system]
requires = ["setuptools>=61.0", "setuptools_scm[toml]>=6.2"]
build-backend = "setuptools.build_meta"

[tool.setuptools_scm]
local_scheme="no-local-version"

[tool.setuptools]
packages = ["chromadb"]<|MERGE_RESOLUTION|>--- conflicted
+++ resolved
@@ -25,16 +25,12 @@
   'uvicorn[standard] >= 0.18.3',
   'numpy >= 1.21.6',
   'posthog >= 2.4.0',
-<<<<<<< HEAD
   'typing_extensions >= 4.5.0',
   'pulsar-client>=3.1.0'
-=======
   'onnxruntime >= 1.14.1',
   'tokenizers >= 0.13.2',
   'tqdm >= 4.65.0',
-  'typing_extensions >= 4.5.0',
   'overrides >= 7.3.1',
->>>>>>> 0231b9bd
 ]
 
 [tool.black]
