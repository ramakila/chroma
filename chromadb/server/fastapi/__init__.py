import fastapi
from fastapi import FastAPI as _FastAPI
from fastapi.responses import JSONResponse

from fastapi.middleware.cors import CORSMiddleware
from fastapi.routing import APIRoute
from fastapi import HTTPException, status

import chromadb
import chromadb.server
from chromadb.errors import (
    NoDatapointsException,
    InvalidDimensionException,
    NotEnoughElementsException,
)
from chromadb.server.fastapi.types import (
    AddEmbedding,
    DeleteEmbedding,
    GetEmbedding,
    QueryEmbedding,
    RawSql,  # Results,
    CreateCollection,
    UpdateCollection,
    UpdateEmbedding,
)
from starlette.requests import Request
<<<<<<< HEAD
=======
from starlette.responses import Response
import logging
from chromadb.telemetry import ServerContext, Telemetry

logger = logging.getLogger(__name__)
>>>>>>> 9d47af43


def use_route_names_as_operation_ids(app: _FastAPI) -> None:
    """
    Simplify operation IDs so that generated API clients have simpler function
    names.
    Should be called only after all routes have been added.
    """
    for route in app.routes:
        if isinstance(route, APIRoute):
            route.operation_id = route.name


async def catch_exceptions_middleware(request: Request, call_next):
    try:
        return await call_next(request)
    except Exception as e:
        logger.exception(e)
        return JSONResponse(content={"error": repr(e)}, status_code=500)


class FastAPI(chromadb.server.Server):
    def __init__(self, settings):
        super().__init__(settings)
        Telemetry.SERVER_CONTEXT = ServerContext.FASTAPI
        self._app = fastapi.FastAPI(debug=True)
        self._api = chromadb.Client(settings)

        self._app.middleware("http")(catch_exceptions_middleware)
        self._app.add_middleware(
            CORSMiddleware,
            allow_headers=["*"],
            allow_origins=settings.chroma_server_cors_allow_origins,
            allow_methods=["*"],
        )

        self.router = fastapi.APIRouter()

        self.router.add_api_route("/api/v1", self.root, methods=["GET"])
        self.router.add_api_route("/api/v1/reset", self.reset, methods=["POST"])
        self.router.add_api_route("/api/v1/version", self.version, methods=["GET"])
        self.router.add_api_route("/api/v1/persist", self.persist, methods=["POST"])
        self.router.add_api_route("/api/v1/raw_sql", self.raw_sql, methods=["POST"])

        self.router.add_api_route("/api/v1/collections", self.list_collections, methods=["GET"])
        self.router.add_api_route("/api/v1/collections", self.create_collection, methods=["POST"])

        self.router.add_api_route(
            "/api/v1/collections/{collection_name}/add",
            self.add,
            methods=["POST"],
            status_code=status.HTTP_201_CREATED,
        )
        self.router.add_api_route(
            "/api/v1/collections/{collection_name}/update", self.update, methods=["POST"]
        )
        self.router.add_api_route(
            "/api/v1/collections/{collection_name}/get", self.get, methods=["POST"]
        )
        self.router.add_api_route(
            "/api/v1/collections/{collection_name}/delete", self.delete, methods=["POST"]
        )
        self.router.add_api_route(
            "/api/v1/collections/{collection_name}/count", self.count, methods=["GET"]
        )
        self.router.add_api_route(
            "/api/v1/collections/{collection_name}/query",
            self.get_nearest_neighbors,
            methods=["POST"],
        )
        self.router.add_api_route(
            "/api/v1/collections/{collection_name}/create_index",
            self.create_index,
            methods=["POST"],
        )
        self.router.add_api_route(
            "/api/v1/collections/{collection_name}", self.get_collection, methods=["GET"]
        )
        self.router.add_api_route(
            "/api/v1/collections/{collection_name}", self.update_collection, methods=["PUT"]
        )
        self.router.add_api_route(
            "/api/v1/collections/{collection_name}", self.delete_collection, methods=["DELETE"]
        )

        self._app.include_router(self.router)

        use_route_names_as_operation_ids(self._app)

    def app(self):
        return self._app

    def root(self):
        return {"nanosecond heartbeat": self._api.heartbeat()}

    def persist(self):
        self._api.persist()

    def version(self):
        return self._api.get_version()

    def list_collections(self):
        return self._api.list_collections()

    def create_collection(self, collection: CreateCollection):
        return self._api.create_collection(
            name=collection.name,
            metadata=collection.metadata,
            get_or_create=collection.get_or_create,
        )

    def get_collection(self, collection_name: str):
        return self._api.get_collection(collection_name)

    def update_collection(self, collection_name, collection: UpdateCollection):
        return self._api._modify(
            current_name=collection_name,
            new_name=collection.new_name,
            new_metadata=collection.new_metadata,
        )

    def delete_collection(self, collection_name: str):
        return self._api.delete_collection(collection_name)

    def add(self, collection_name: str, add: AddEmbedding):
        try:
            result = self._api._add(
                collection_name=collection_name,
                embeddings=add.embeddings,
                metadatas=add.metadatas,
                documents=add.documents,
                ids=add.ids,
                increment_index=add.increment_index,
            )
        except InvalidDimensionException as e:
            raise HTTPException(status_code=500, detail=str(e))
        return result

    def update(self, collection_name: str, add: UpdateEmbedding):
        return self._api._update(
            ids=add.ids,
            collection_name=collection_name,
            embeddings=add.embeddings,
            documents=add.documents,
            metadatas=add.metadatas,
        )

    def get(self, collection_name, get: GetEmbedding):
        return self._api._get(
            collection_name=collection_name,
            ids=get.ids,
            where=get.where,
            where_document=get.where_document,
            sort=get.sort,
            limit=get.limit,
            offset=get.offset,
            include=get.include,
        )

    def delete(self, collection_name: str, delete: DeleteEmbedding):
        return self._api._delete(
            where=delete.where,
            ids=delete.ids,
            collection_name=collection_name,
            where_document=delete.where_document,
        )

    def count(self, collection_name: str):
        return self._api._count(collection_name)

    def reset(self):
        return self._api.reset()

    def get_nearest_neighbors(self, collection_name, query: QueryEmbedding):
        try:
            nnresult = self._api._query(
                collection_name=collection_name,
                where=query.where,
                where_document=query.where_document,
                query_embeddings=query.query_embeddings,
                n_results=query.n_results,
                include=query.include,
            )
            return nnresult
        except NoDatapointsException as e:
            raise HTTPException(status_code=500, detail=str(e))
        except InvalidDimensionException as e:
            raise HTTPException(status_code=500, detail=str(e))
        except NotEnoughElementsException as e:
            raise HTTPException(status_code=500, detail=str(e))

    def raw_sql(self, raw_sql: RawSql):
        return self._api.raw_sql(raw_sql.raw_sql)

    def create_index(self, collection_name: str):
        return self._api.create_index(collection_name)<|MERGE_RESOLUTION|>--- conflicted
+++ resolved
@@ -24,14 +24,11 @@
     UpdateEmbedding,
 )
 from starlette.requests import Request
-<<<<<<< HEAD
-=======
-from starlette.responses import Response
+
 import logging
 from chromadb.telemetry import ServerContext, Telemetry
 
 logger = logging.getLogger(__name__)
->>>>>>> 9d47af43
 
 
 def use_route_names_as_operation_ids(app: _FastAPI) -> None:
