import os
import pickle
import time

import hnswlib
import numpy as np
from chroma_server.index.abstract import Index
from chroma_server.logger import logger


class Hnswlib(Index):

    _save_folder = '/index_data'
    _model_space = None
    _index = None
    _index_metadata = {
        'dimensionality': None,
        'elements': None,
        'time_created': None,
    }

    _id_to_uuid = {}
    _uuid_to_id = {}

    def __init__(self):
        pass

<<<<<<< HEAD
    def run(self, model_space, uuids, embeddings, space='l2', ef=10, num_threads=4):
=======
    # set the save folder
    def set_save_folder(self, save_folder):
        self._save_folder = save_folder

    def run(self, model_space, uuids, embeddings):
>>>>>>> fe7f118b
        # more comments available at the source: https://github.com/nmslib/hnswlib
        dimensionality = len(embeddings[0])
        
        
        for uuid, i in zip(uuids, range(len(uuids))):
            self._id_to_uuid[i] = str(uuid)
            self._uuid_to_id[str(uuid)] = i


        index = hnswlib.Index(space=space, dim=dimensionality) # possible options are l2, cosine or ip
        index.init_index(max_elements=len(embeddings), ef_construction=100, M=16) 
        index.set_ef(ef) 
        index.set_num_threads(num_threads) 
        index.add_items(embeddings, range(len(uuids)))

        self._index = index
        self._model_space = model_space
        self._index_metadata = {
            'dimensionality': dimensionality,
            'elements': len(embeddings) ,
            'time_created': time.time(),
        }
        self.save()
        
    def save(self):
        # create the directory if it doesn't exist
        if not os.path.exists(f'{self._save_folder}'):
            os.makedirs(f'{self._save_folder}')

        if self._index is None:
            return
        self._index.save_index(f"{self._save_folder}/index_{self._model_space}.bin")

        # pickle the mappers
        with open(f"{self._save_folder}/id_to_uuid_{self._model_space}.pkl", 'wb') as f:
            pickle.dump(self._id_to_uuid, f, pickle.HIGHEST_PROTOCOL)
        with open(f"{self._save_folder}/uuid_to_id_{self._model_space}.pkl", 'wb') as f:
            pickle.dump(self._uuid_to_id, f, pickle.HIGHEST_PROTOCOL)
        with open(f"{self._save_folder}/index_metadata_{self._model_space}.pkl", 'wb') as f:
            pickle.dump(self._index_metadata, f, pickle.HIGHEST_PROTOCOL)

        logger.debug('Index saved to {self._save_folder}/index.bin')

    def load(self, model_space):
        # unpickle the mappers
        with open(f"{self._save_folder}/id_to_uuid_{model_space}.pkl", 'rb') as f:
            self._id_to_uuid = pickle.load(f)
        with open(f"{self._save_folder}/uuid_to_id_{model_space}.pkl", 'rb') as f:
            self._uuid_to_id = pickle.load(f)
        with open(f"{self._save_folder}/index_metadata_{model_space}.pkl", 'rb') as f:
            self._index_metadata = pickle.load(f)

        p = hnswlib.Index(space='l2', dim= self._index_metadata['dimensionality'])
        self._index = p
        self._index.load_index(f"{self._save_folder}/index_{model_space}.bin", max_elements= self._index_metadata['elements'])

        self._model_space = model_space

    def has_index(self, model_space):
        return os.path.isfile(f"{self._save_folder}/index_{model_space}.bin")

    # do knn_query on hnswlib to get nearest neighbors
    def get_nearest_neighbors(self, model_space, query, k, uuids=None):

        if self._model_space != model_space:
            self.load(model_space)

        s2= time.time()
<<<<<<< HEAD
        # get ids from uuids as a set
        ids = {self._uuid_to_id[uuid] for uuid in uuids}
        filter_function = None
        if len(ids) != 0:
            filter_function = lambda id: id in ids

        # If the number of id's is less than k, only request len(id) nearest neighbors
        if len(ids) < k :
            k = len(ids)
        logger.debug(f'time to pre process our knn query: {time.time() - s2}')
=======
        # get ids from uuids

        ids = []
        if not uuids is None:
            for uuid in uuids:
                ids.append(self._uuid_to_id[uuid])

        filter_function = None
        # if uuids is not an empty array
        if not uuids is None:
            if not ids is None:
                filter_function = lambda id: id in ids

        if not uuids is None:
            if len(ids) < k:# and len(uuids) > 0:
                k = len(ids)
        print('time to pre process our knn query: ', time.time() - s2)
>>>>>>> fe7f118b

        print("query, k, filter_function", query, k, filter_function)

        s3= time.time()
        database_ids, distances = self._index.knn_query(query, k=k, filter=filter_function)
        logger.debug(f'time to run knn query: {time.time() - s3}')

        # get uuids from ids    
<<<<<<< HEAD
        uuids = [self._id_to_uuid[id] for id in database_ids[0]]
=======
        uuids = []
        if not uuids is None:
            for id in database_ids[0]:
                uuids.append(self._id_to_uuid[id])
>>>>>>> fe7f118b
        
        return uuids, distances

    def reset(self):
        for f in os.listdir(f'{self._save_folder}'):
            os.remove(os.path.join(f'{self._save_folder}', f))<|MERGE_RESOLUTION|>--- conflicted
+++ resolved
@@ -25,15 +25,11 @@
     def __init__(self):
         pass
 
-<<<<<<< HEAD
-    def run(self, model_space, uuids, embeddings, space='l2', ef=10, num_threads=4):
-=======
     # set the save folder
     def set_save_folder(self, save_folder):
         self._save_folder = save_folder
 
-    def run(self, model_space, uuids, embeddings):
->>>>>>> fe7f118b
+    def run(self, model_space, uuids, embeddings, space='l2', ef=10, num_threads=4):
         # more comments available at the source: https://github.com/nmslib/hnswlib
         dimensionality = len(embeddings[0])
         
@@ -102,52 +98,24 @@
             self.load(model_space)
 
         s2= time.time()
-<<<<<<< HEAD
-        # get ids from uuids as a set
-        ids = {self._uuid_to_id[uuid] for uuid in uuids}
+        # get ids from uuids as a set, if they are available
+        ids = {}
+        if uuids is not None:
+            ids = {self._uuid_to_id[uuid] for uuid in uuids}
+            if len(ids) < k :
+                k = len(ids)
+        
         filter_function = None
         if len(ids) != 0:
             filter_function = lambda id: id in ids
 
-        # If the number of id's is less than k, only request len(id) nearest neighbors
-        if len(ids) < k :
-            k = len(ids)
         logger.debug(f'time to pre process our knn query: {time.time() - s2}')
-=======
-        # get ids from uuids
-
-        ids = []
-        if not uuids is None:
-            for uuid in uuids:
-                ids.append(self._uuid_to_id[uuid])
-
-        filter_function = None
-        # if uuids is not an empty array
-        if not uuids is None:
-            if not ids is None:
-                filter_function = lambda id: id in ids
-
-        if not uuids is None:
-            if len(ids) < k:# and len(uuids) > 0:
-                k = len(ids)
-        print('time to pre process our knn query: ', time.time() - s2)
->>>>>>> fe7f118b
-
-        print("query, k, filter_function", query, k, filter_function)
 
         s3= time.time()
         database_ids, distances = self._index.knn_query(query, k=k, filter=filter_function)
         logger.debug(f'time to run knn query: {time.time() - s3}')
 
-        # get uuids from ids    
-<<<<<<< HEAD
         uuids = [self._id_to_uuid[id] for id in database_ids[0]]
-=======
-        uuids = []
-        if not uuids is None:
-            for id in database_ids[0]:
-                uuids.append(self._id_to_uuid[id])
->>>>>>> fe7f118b
         
         return uuids, distances
 
